{
<<<<<<< HEAD
  "name": "vxe-table",
  "version": "4.14.0-beta.3",
=======
  "name": "@cs/vxe-table",
  "version": "4.13.31-patch.1",
>>>>>>> 650990e1
  "description": "一个基于 vue 的 PC 端表格组件，支持增删改查、虚拟树、拖拽排序，懒加载、快捷菜单、数据校验、树形结构、打印、导入导出、自定义模板、渲染器、JSON 配置式...",
  "scripts": {
    "update": "npm install --legacy-peer-deps",
    "serve": "vue-cli-service serve",
    "lint": "vue-cli-service lint",
    "build": "vue-cli-service build",
    "lib:modules": "gulp build",
    "lib:pack": "vue-cli-service build --target lib --name index --dest lib_temp index.ts",
    "lib": "npm run lib:pack && npm run lib:modules",
    "format": "eslint --fix examples/**/*.{js,ts,vue}"
  },
  "files": [
    "lib",
    "es",
    "src",
    "helper",
    "types",
    "styles",
    "packages"
  ],
  "main": "lib/index.common.js",
  "module": "es/index.esm.js",
  "unpkg": "lib/index.umd.js",
  "jsdelivr": "lib/index.umd.js",
  "style": "lib/style.css",
  "typings": "types/index.d.ts",
  "dependencies": {
    "vxe-pc-ui": "^4.6.0"
  },
  "devDependencies": {
    "@types/resize-observer-browser": "^0.1.11",
    "@typescript-eslint/eslint-plugin": "^6.21.0",
    "@typescript-eslint/parser": "^6.21.0",
    "@vue/cli-plugin-babel": "~5.0.0",
    "@vue/cli-plugin-eslint": "~5.0.0",
    "@vue/cli-plugin-router": "~5.0.0",
    "@vue/cli-plugin-typescript": "~5.0.0",
    "@vue/cli-plugin-vuex": "~5.0.0",
    "@vue/cli-service": "~5.0.0",
    "@vue/eslint-config-standard": "^6.1.0",
    "@vue/eslint-config-typescript": "^9.1.0",
    "core-js": "^3.8.3",
    "del": "^6.1.1",
    "eslint": "^7.32.0",
    "eslint-plugin-import": "^2.29.1",
    "eslint-plugin-node": "^11.1.0",
    "eslint-plugin-promise": "^6.1.1",
    "eslint-plugin-vue": "^8.0.3",
    "gulp": "^4.0.2",
    "gulp-autoprefixer": "^8.0.0",
    "gulp-babel": "^8.0.0",
    "gulp-clean-css": "^4.3.0",
    "gulp-concat": "^2.6.1",
    "gulp-rename": "^2.0.0",
    "gulp-replace": "^1.1.4",
    "gulp-sass": "^5.1.0",
    "gulp-sourcemaps": "^3.0.0",
    "gulp-typescript": "^5.0.1",
    "gulp-uglify": "^3.0.2",
    "postcss": "^8.4.38",
    "sass": "^1.80.4",
    "sass-loader": "^14.2.0",
    "typescript": "~4.7.4",
    "vue": "3.4.27",
    "vue-router": "~4.5.1"
  },
  "vetur": {
    "tags": "helper/vetur/tags.json",
    "attributes": "helper/vetur/attributes.json"
  },
  "repository": {
    "type": "git",
    "url": "git+https://github.com/x-extends/vxe-table.git"
  },
  "keywords": [
    "vxe",
    "vxe-ui",
    "vxe-table"
  ],
  "author": {
    "name": "Xu Liangzhan",
    "email": "xu_liangzhan@163.com"
  },
  "license": "MIT",
  "bugs": {
    "url": "https://github.com/x-extends/vxe-table/issues"
  }
}<|MERGE_RESOLUTION|>--- conflicted
+++ resolved
@@ -1,11 +1,6 @@
 {
-<<<<<<< HEAD
-  "name": "vxe-table",
-  "version": "4.14.0-beta.3",
-=======
   "name": "@cs/vxe-table",
-  "version": "4.13.31-patch.1",
->>>>>>> 650990e1
+  "version": "4.14.0-patch.1",
   "description": "一个基于 vue 的 PC 端表格组件，支持增删改查、虚拟树、拖拽排序，懒加载、快捷菜单、数据校验、树形结构、打印、导入导出、自定义模板、渲染器、JSON 配置式...",
   "scripts": {
     "update": "npm install --legacy-peer-deps",
